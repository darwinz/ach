--- conflicted
+++ resolved
@@ -77,20 +77,12 @@
 	return nil, &FileError{FieldName: "StandardEntryClassCode", Value: bh.StandardEntryClassCode, Msg: msg}
 }
 
-<<<<<<< HEAD
 // Create returns error for using an implementation of batch or NewBatch"
-=======
-// Create creates a batch
->>>>>>> 8774163d
 func (batch *Batch) Create() error {
 	return errors.New("use an implementation of batch or NewBatch")
 }
 
-<<<<<<< HEAD
 // Validate returns an error for using an use an implementation of batch or NewBatch
-=======
-// Validate validates a batch
->>>>>>> 8774163d
 func (batch *Batch) Validate() error {
 	return errors.New("use an implementation of batch or NewBatch")
 }
@@ -315,20 +307,6 @@
 	batch.Entries = append(batch.Entries, entry)
 }
 
-<<<<<<< HEAD
-=======
-// GetADVEntries returns a slice of ADV entry details for the batch
-func (batch *Batch) GetADVEntries() []*ADVEntryDetail {
-	return batch.ADVEntries
-}
-
-// AddADVEntry appends an EntryDetailADV to the Batch
-func (batch *Batch) AddADVEntry(entry *ADVEntryDetail) {
-	batch.category = entry.Category
-	batch.ADVEntries = append(batch.ADVEntries, entry)
-}
-
->>>>>>> 8774163d
 // Category returns batch category
 func (batch *Batch) Category() string {
 	return batch.category
