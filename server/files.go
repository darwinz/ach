--- conflicted
+++ resolved
@@ -190,16 +190,14 @@
 func deleteFileEndpoint(s Service, logger log.Logger) endpoint.Endpoint {
 	return func(_ context.Context, request interface{}) (interface{}, error) {
 		req := request.(deleteFileRequest)
-<<<<<<< HEAD
 		filesDeleted.Add(1)
-=======
+
 		err := s.DeleteFile(req.ID)
 
 		if req.requestId != "" && logger != nil {
 			logger.Log("files", "deleteFile", "requestId", req.requestId, "error", err)
 		}
 
->>>>>>> 02b8ad7c
 		return deleteFileResponse{
 			Err: err,
 		}, nil
